--- conflicted
+++ resolved
@@ -16,7 +16,6 @@
 
     ;=> [{:name "Foo Widget", :price 100}, {:name "Bar Widget", :price 200}]
 
-<<<<<<< HEAD
 ### Example: Read a single cell
 
 If you want to read a single cell value, you can use the `select-cell` function which
@@ -28,7 +27,8 @@
       (->> (load-workbook "spreadsheet.xslx")
             (select-sheet "Price List")
             (select-cell "A1")))
-=======
+
+### Example: Load a Workbook from a Resource
 This example loads a workbook from a named file. In the case of running
 in the application server, the file typically resides in the resources directory,
 and it's not on the caller's path. To cover this scenario, we provide
@@ -39,6 +39,7 @@
          (select-sheet "Price List")
          (select-columns {:A :name, :B :price}))
 
+### Example. Load a Workbook from a Stream
 The function 'load-workbook' is a multimethod, and the first example takes
 a file name as a parameter. The overloaded version of 'load-workbook'
 takes an InputStream. This may be useful when uploading a workbook to the server
@@ -50,7 +51,6 @@
       (->> (load-workbook stream)
            (select-sheet "Price List")
            (select-columns {:A :name, :B :price})))
->>>>>>> f802b56a
 
 ### Example: Create a spreadsheet
 This example creates a spreadsheet with a single sheet named "Price List".
@@ -184,11 +184,8 @@
 * [Nikolay Durygin](https://github.com/nidu) (nidu)
 * [Oliver Holworthy](https://github.com/oholworthy) (oholworthy)
 * ["rakhra"](https://github.com/rakhra) (rakhra)
-<<<<<<< HEAD
+* [Igor Tovstopyat-Nelip](https://github.com/igortn) (igortn)
 * [Dino Kovač](https://github.com/reisub) (reisub)
 * [Lars Trieloff](https://github.com/trieloff) (trieloff)
-=======
-* [Igor Tovstopyat-Nelip](https://github.com/igortn)(igortn)
->>>>>>> f802b56a
 
 Thank you very much!