(ns dk.ative.docjure.spreadsheet-test
  (:use [dk.ative.docjure.spreadsheet] :reload-all)
  (:use [clojure.test])
  (require [cemerick.pomegranate :as pomegranate]
           [clojure.java.io :as io])
  (:import (org.apache.poi.ss.usermodel Workbook Sheet Cell Row CellStyle IndexedColors Font CellValue)
           (org.apache.poi.xssf.usermodel XSSFWorkbook XSSFFont)
           (java.util Date)
           (java.io FileInputStream)))

(def config {:datatypes-file  "test/dk/ative/docjure/testdata/datatypes.xlsx"
             :formulae-file   "test/dk/ative/docjure/testdata/formulae.xlsx"
             :1900-based-file "test/dk/ative/docjure/testdata/1900-based-dates.xlsx"
             :1904-based-file "test/dk/ative/docjure/testdata/1904-based-dates.xlsx"
<<<<<<< HEAD
             :simple "test/dk/ative/docjure/testdata/simple.xlsx"})
=======
             :save-workbook-location "test/dk/ative/docjure/testdata/saved.xlsx"})
>>>>>>> f802b56a

(def datatypes-map {:A :text, :B :integer, :C :decimal, :D :date, :E :time, :F :date-time, :G :percentage, :H :fraction, :I :scientific, :J :date-formulae})
(def formulae-map {:A :formula, :B :expected})

(deftest add-sheet!-test
  (let [workbook (XSSFWorkbook.)
	sheet-name "Sheet 1"
	actual   (add-sheet! workbook sheet-name)]
    (testing "Sheet creation"
      (is (= 1 (.getNumberOfSheets workbook)) "Expected sheet to be added.")
      (is (= sheet-name (.. workbook (getSheetAt 0) (getSheetName))) "Expected sheet to have correct name."))
    (testing "Should fail on non-Workbook"
      (is (thrown-with-msg? IllegalArgumentException #"workbook.*" (add-sheet! "not-a-workbook" "sheet-name"))))))

(deftest create-workbook-test
  (let [sheet-name "Sheet 1"
	sheet-data [["A1" "B1" "C1"]
		    ["A2" "B2" "C2"]]
	workbook (create-workbook sheet-name sheet-data)]
    (testing "Sheet creation"
      (is (= 1 (.getNumberOfSheets workbook)) "Expected sheet to be added.")
      (is (= sheet-name (.. workbook (getSheetAt 0) (getSheetName))) "Expected sheet to have correct name."))
    (testing "Sheet data"
      (let [sheet (.getSheetAt workbook 0)
	    rows  (vec (iterator-seq (.iterator sheet)))]
	(is (= (count sheet-data) (.getPhysicalNumberOfRows sheet)) "Expected correct number of rows.")
	(is (= 0 (.getRowNum (first rows))) "Expected correct row number.")
	(is (= (count (first sheet-data)) (.getLastCellNum (first rows))) "Expected correct number of columns.")
	(are [actual-cell expected-value] (= expected-value (.getStringCellValue actual-cell))
	     (.getCell (first rows) 0) (ffirst sheet-data)
	     (.getCell (first rows) 1) (second (first sheet-data))
	     (.getCell (second rows) 0) (first (second sheet-data))
	     (.getCell (second rows) 1) (second (second sheet-data)))))))

(deftest row-vec-test
  (testing "Should transform row struct to row vector."
    (is (= ["foo" "bar"] (row-vec [:foo :bar] {:foo "foo", :bar "bar"}))
	"Should map all columns.")
    (is (= ["bar" "foo"] (row-vec [:bar :foo] {:foo "foo", :bar "bar"}))
	"Should respect column order.")
    (is (= [nil nil] (row-vec [:foo :bar] {})) "Should generate all columns.")
    (is (= [] (row-vec [] {:foo "foo", :bar "bar"})) "Should accept empty column-order.")))

(deftest add-row!-test
  (testing "Should fail on invalid parameter types."
    (is (thrown-with-msg? IllegalArgumentException #"sheet.*" (add-row! "not-a-sheet" [1 2 3])))))

(deftest add-rows!-test
  (testing "Should fail on invalid parameter types."
    (is (thrown-with-msg? IllegalArgumentException #"sheet.*" (add-rows! "not-a-sheet" [[1 2 3]])))))

(deftest remove-row!-test
  (let [sheet-name "Sheet 1"
	sheet-data [["A1" "B1" "C1"]
		    ["A2" "B2" "C2"]]
	workbook (create-workbook sheet-name sheet-data)
	sheet (select-sheet sheet-name workbook)
	first-row (first (row-seq sheet))]
    (testing "Should fail on invalid parameter types."
      (is (thrown-with-msg? IllegalArgumentException #"sheet.*" (remove-row! "not-a-sheet" (first (row-seq sheet)))))
      (is (thrown-with-msg? IllegalArgumentException #"row.*" (remove-row! sheet "not-a-row"))))
    (testing "Should remove row."
      (do
	(is (= sheet (remove-row! sheet first-row)))
	(is (= 1 (.getPhysicalNumberOfRows sheet)))
	(is (= [{:A "A2", :B "B2", :C "C2"}] (select-columns {:A :A, :B :B :C :C} sheet)))))))

(deftest remove-all-row!-test
  (let [sheet-name "Sheet 1"
	sheet-data [["A1" "B1" "C1"]
		    ["A2" "B2" "C2"]]
	workbook (create-workbook sheet-name sheet-data)
	sheet (first (sheet-seq workbook))]
    (testing "Should remove all rows."
      (do
	(is (= sheet (remove-all-rows! sheet)))
	(is (= 0 (.getPhysicalNumberOfRows sheet)))))
    (testing "Should fail on invalid parameter types."
      (is (thrown-with-msg? IllegalArgumentException #"sheet.*" (remove-all-rows! "not-a-sheet"))))))

(defn date [year month day]
  (Date. (- year 1900) (dec month) day))

(defn july [day]
  (Date. 2010 7 day))

(deftest read-cell-value-test
    (let [date (july 1)
          workbook (create-workbook "Just a date" [[date]])
          sheet (.getSheetAt workbook 0)
          rows  (vec (iterator-seq (.iterator sheet)))
          data-row (vec (iterator-seq (.cellIterator (first rows))))
          date-cell (first data-row)]
      (testing "Should read all cell types"
        (are [expected cv date-format?] (= expected (read-cell-value cv date-format?))
             2.0 (CellValue. 2.0) false
             "foo" (CellValue. "foo") false
             true (CellValue/valueOf true) false
             date (.. workbook getCreationHelper createFormulaEvaluator (evaluate date-cell)) true
             ))))

(deftest read-cell-test
    (let [sheet-data [["Nil" "Blank" "Date" "String" "Number"]
                      [nil "" (july 1) "foo" 42.0]]
          workbook (create-workbook "Sheet 1" sheet-data)
          sheet (.getSheetAt workbook 0)
          rows  (vec (iterator-seq (.iterator sheet)))
          data-row (vec (iterator-seq (.cellIterator (second rows))))
          [nil-cell blank-cell date-cell string-cell number-cell] data-row]
      (testing "Should read all cell types"
        (is (= 2 (count rows)))
        (is (nil? (read-cell nil-cell)))
        (is (= "" (read-cell blank-cell)))
        (is (= (july 1) (read-cell date-cell)))
        (is (= 42.0 (read-cell number-cell))))))

(deftest select-cell-test
  (let [file (config :simple)
        loaded (load-workbook file)
        worksheet (first (sheet-seq loaded))]
    (testing "select-cell"
      (is (= "Empty" (read-cell (select-cell "A1" worksheet))))
      (is (= "Empty" (read-cell (select-cell "B1" worksheet))))
      (is (= 1.0      (read-cell (select-cell "A2" worksheet))))
      (is (= 2.0      (read-cell (select-cell "B2" worksheet))))
      (is (= 3.0      (read-cell (select-cell "B3" worksheet)))))))

(deftest set-cell!-test
  (let [sheet-name "Sheet 1"
	sheet-data [["A1"]]
	workbook (create-workbook sheet-name sheet-data)
        a1 (-> workbook (.getSheetAt 0) (.getRow 0) (.getCell 0))]
    (testing "set-cell! for Date"
      (testing "should set value"
        (set-cell! a1 (july 1))
        (is (= (july 1) (.getDateCellValue a1))))
      (testing "should set nil"
        (let [^java.util.Date nil-date nil]
          (set-cell! a1 nil-date))
        (is (= nil (.getDateCellValue a1)))))
    (testing "set-cell! for String"
      (testing "should set value"
        (set-cell! a1 "foo")
        (is (= "foo" (.getStringCellValue a1)))))
    (testing "set-cell! for boolean"
      (testing "should set value"
        (set-cell! a1 (boolean true))
        (is (.getBooleanCellValue a1))))
    (testing "set-cell! for number"
      (testing "should set int"
        (set-cell! a1 (int 1))
        (is (= 1.0 (.getNumericCellValue a1))))
      (testing "should set double"
        (set-cell! a1 (double 1.2))
        (is (= 1.2 (.getNumericCellValue a1)))))))


(deftest sheet-seq-test
  (let [sheet-name "Sheet 1"
	sheet-data [["foo" "bar"]]]
    (testing "Empty workbook"
      (let [workbook (XSSFWorkbook.)
	    actual (sheet-seq workbook)]
	(is (not (nil? actual)))
	(is (empty? actual))))
    (testing "Single sheet."
      (let [workbook (create-workbook sheet-name sheet-data)
	    actual   (sheet-seq workbook)]
	(is (= 1 (count actual)))
	(is (= sheet-name (.getSheetName (first actual))))))
    (testing "Multiple sheets."
      (let [workbook (create-workbook sheet-name sheet-data)
	    sheet2 (.createSheet workbook "Sheet 2")
	    sheet3 (.createSheet workbook "Sheet 3")
	    actual (sheet-seq workbook)]
	(is (= 3 (count actual)))
	(is (= [sheet2 sheet3] (rest actual)))))
    (testing "Should fail on invalid type"
      (is (thrown-with-msg? IllegalArgumentException #"workbook.*" (sheet-seq "not-a-workbook"))))))

(deftest row-seq-test
  (let [sheet-name "Sheet 1"
	sheet-data [["A1" "B1"] ["A2" "B2"]]
	workbook (create-workbook sheet-name sheet-data)
	sheet (select-sheet sheet-name workbook)]
    (testing "Sheet"
      (let [actual (row-seq sheet)]
	(is (= 2 (count actual)))))))

(deftest cell-seq-test
  (let [sheet-name "Sheet 1"
	sheet-data [["A1" "B1"] ["A2" "B2"]]
	workbook (create-workbook sheet-name sheet-data)
	sheet (select-sheet sheet-name workbook)]
    (testing "for sheet"
      (let [actual (cell-seq sheet)]
	(is (= 4 (count actual)))))
    (testing "for row"
      (let [actual (cell-seq (first (row-seq sheet)))]
	(is (= 2 (count actual)) "Expected correct number of cells.")
	(is (= "A1" (read-cell (first actual))))
	(is (= "B1" (read-cell (second actual))))))
    (testing "for row collection"
      (let [actual (cell-seq (row-seq sheet))]
	(is (= 4 (count actual)) "Expected to get all cells.")
	(is (= ["A1" "B1" "A2" "B2"] (map read-cell actual)))))
    (testing "for sheet collection"
      (let [sheet2 (add-sheet! workbook "Sheet 2")]
	(do (add-rows! sheet2 [["S2/A1" "S2/B1"] ["S2/A2" "S2/B2"]]))
	(let [actual (cell-seq (sheet-seq workbook))]
	  (is (= ["A1" "B1"
		  "A2" "B2"
		  "S2/A1" "S2/B1"
		  "S2/A2" "S2/B2"] (map read-cell actual))))))))


(deftest sheet-name-test
  (let [name       "Sheet 1"
	data       [["foo" "bar"]]
	workbook   (create-workbook name data)
	sheet      (first (sheet-seq workbook))]
    (is (= name (sheet-name sheet)) "Expected correct sheet name."))
  (testing "Should fail on invalid parameter type"
    (is (thrown-with-msg? IllegalArgumentException #"sheet.*" (sheet-name "not-a-sheet")))))


(deftest select-sheet-using-string-test
  (let [name       "Sheet 1"
	data       [["foo" "bar"]]
	workbook   (create-workbook name data)
	sheet      (first (sheet-seq workbook))]
    (is (= sheet (select-sheet "Sheet 1" workbook)) "Expected to find the sheet.")
    (is (nil? (select-sheet "unknown name" workbook)) "Expected to get nil for no match."))
  (testing "Should fail on invalid parameter type"
    (is (thrown-with-msg? IllegalArgumentException #"workbook.*" (select-sheet "name" "not-a-workbook")))))

(deftest select-sheet-using-regex-test
  (let [name       "Sheet 1"
	data       [["foo" "bar"]]
	workbook   (create-workbook name data)
	first-sheet (first (sheet-seq workbook))]
    (is (= first-sheet (select-sheet #"(?i)sheet.*" workbook)) "Expected to find the sheet.")
    (is (nil? (select-sheet #"unknown name" workbook)) "Expected to get nil for no match."))
  (testing "Should fail on invalid parameter type"
    (is (thrown-with-msg? IllegalArgumentException #"workbook.*" (select-sheet #"name" "not-a-workbook")))))

(deftest select-sheet-using-fn-test
  (let [name       "Sheet 1"
	data       [["foo"] ["bar"]]
	workbook   (create-workbook name data)
	first-sheet (first (sheet-seq workbook))]
    (is (= first-sheet (select-sheet (fn [sheet] (= 2 (count (row-seq sheet)))) workbook)) "Expected to find sheet")
    (is (nil? (select-sheet (constantly false) workbook)) "Expected to get nil for no match."))
  (testing "Should fail on invalid parameter type"
    (is (thrown-with-msg? IllegalArgumentException #"workbook.*" (select-sheet (constantly true) "not-a-workbook")))))

(deftest select-columns-test
  (let [data     [["Name" "Quantity" "Price" "On Sale"]
		  ["foo" 1.0 42 true]
		  ["bar" 2.0 108 false]]
	workbook (create-workbook "Sheet 1" data)
	sheet    (first (sheet-seq workbook))]
    (testing "Find existing columns should create map."
      (let [rows (select-columns {:A :name, :B :quantity} sheet)]
	(is (= (count data) (count rows)))
	(is (every? #(= 2 (count (keys %))) rows))
	(is (every? #(and (contains? % :name)
			  (contains? % :quantity)) rows))
	(are [actual expected] (= actual (zipmap [:name :quantity] expected))
	     (first rows) (data 0)
	     (second rows) (data 1)
	     (nth rows 2) (data 2))))
    (testing "Find non-existing columns should map to empty maps."
      (let [rows (select-columns {:X :colX, :Y :colY} sheet)]
	(is (= (count data) (count rows)))
	(is (every? empty? rows))))
    (testing "Should support many datatypes."
      (let [rows (select-columns {:A :string, :B :number, :D :boolean} sheet)
	    data-rows (rest rows)]
	(are [actual expected] (= actual (let [[a b c d] expected]
					   {:string a, :number b, :boolean d}))
	     (first data-rows) (data 1)
	     (second data-rows) (data 2))))
    (testing "Should fail on invalid parameter types."
      (is (thrown-with-msg? IllegalArgumentException #"sheet.*" (select-columns {:A :first, :B :second} "not-a-worksheet"))))))

(deftest row-seq-test
  (testing "Should fail on invalid parameter types."
    (is (thrown-with-msg? IllegalArgumentException #"sheet.*" (row-seq "not-a-sheet")))))

;; ----------------------------------------------------------------
;; Styling
;; ----------------------------------------------------------------

(deftest create-cell-style!-test
  (testing "Should create a cell style based on the options"
    (testing "no style"
      (let [wb (create-workbook "Dummy" [["foo"]])
            cs (create-cell-style! wb)]
	(is (= CellStyle/NO_FILL (.getFillPattern cs)))
        (is (= Font/BOLDWEIGHT_NORMAL (.getBoldweight (get-font cs wb))))
        (is (= Font/U_NONE (.getUnderline (get-font cs wb))))
        ;Font/COLOR_NORMAL doesn't work right in xssf
        (is (= XSSFFont/DEFAULT_FONT_COLOR (.getColor (get-font cs wb))))
        (is (not (.getItalic (get-font cs wb))))
        (is (not (.getWrapText cs)))
        (is (= CellStyle/ALIGN_GENERAL (.getAlignment cs)))
        (is (= CellStyle/BORDER_NONE (.getBorderLeft cs)))
        (is (= CellStyle/BORDER_NONE (.getBorderRight cs)))
        (is (= CellStyle/BORDER_NONE (.getBorderTop cs)))
        (is (= CellStyle/BORDER_NONE (.getBorderBottom cs)))))
    (testing ":background"
      (let [wb (create-workbook "Dummy" [["foo"]])
            cs (create-cell-style! wb {:background :yellow})]
	(is (= CellStyle/SOLID_FOREGROUND (.getFillPattern cs)))
        (is (= (.getIndex IndexedColors/YELLOW) (.getFillForegroundColor cs)))))
    (testing ":halign"
      (let [wb (create-workbook "Dummy" [["foo"]])
            csl (create-cell-style! wb {:halign :left})
            csr (create-cell-style! wb {:halign :right})
            csc (create-cell-style! wb {:halign :center})]
	(is (= CellStyle/ALIGN_LEFT (.getAlignment csl)))
        (is (= CellStyle/ALIGN_RIGHT (.getAlignment csr)))
        (is (= CellStyle/ALIGN_CENTER (.getAlignment csc)))))
    (testing ":valign"
      (let [wb (create-workbook "Dummy" [["foo"]])
            cst (create-cell-style! wb {:valign :top})
            csb (create-cell-style! wb {:valign :bottom})
            csc (create-cell-style! wb {:valign :center})]
	(is (= CellStyle/VERTICAL_TOP (.getVerticalAlignment cst)))
        (is (= CellStyle/VERTICAL_BOTTOM (.getVerticalAlignment csb)))
        (is (= CellStyle/VERTICAL_CENTER (.getVerticalAlignment csc)))))
    (testing "borders"
      (let [wb (create-workbook "Dummy" [["foo"]])
            cs (create-cell-style! wb {:border-left :thin :border-right :medium
                                       :border-top :thick :border-bottom :thin})]
	(is (= CellStyle/BORDER_THIN (.getBorderLeft cs)))
        (is (= CellStyle/BORDER_MEDIUM (.getBorderRight cs)))
        (is (= CellStyle/BORDER_THICK (.getBorderTop cs)))
        (is (= CellStyle/BORDER_THIN (.getBorderBottom cs)))))
    (testing ":wrap"
      (let [wb (create-workbook "Dummy" [["foo"]])
            cs (create-cell-style! wb {:wrap :true})]
	(is (.getWrapText cs))))
    (testing ":font :bold"
      (let [wb (create-workbook "Dummy" [["fonts"]])
            fontmap {:bold true}
            testfont (create-font! wb fontmap)
	    cs (create-cell-style! wb {:font testfont})
            cs2 (create-cell-style! wb {:font fontmap})]
	(is (= Font/BOLDWEIGHT_BOLD (.getBoldweight (get-font cs wb))))
        (is (= Font/BOLDWEIGHT_BOLD (.getBoldweight (get-font cs2 wb))))))
    (testing ":font :color"
      (let [wb (create-workbook "Dummy" [["fonts"]])
            fontmap {:color :light_green}
            testfont (create-font! wb fontmap)
	    cs (create-cell-style! wb {:font testfont})
            cs2 (create-cell-style! wb {:font fontmap})]
	(is (= (.getIndex IndexedColors/LIGHT_GREEN) (.getColor (get-font cs wb))))
        (is (= (.getIndex IndexedColors/LIGHT_GREEN) (.getColor (get-font cs2 wb))))))
    (testing ":font :name"
      (let [wb (create-workbook "Dummy" [["fonts"]])
            fontmap {:name "Verdana"}
            testfont (create-font! wb fontmap)
	    cs (create-cell-style! wb {:font testfont})
            cs2 (create-cell-style! wb {:font fontmap})]
	(is (= "Verdana" (.getFontName (get-font cs wb))))
        (is (= "Verdana" (.getFontName (get-font cs2 wb))))))
    (testing ":font :size"
      (let [wb (create-workbook "Dummy" [["fonts"]])
            fontmap {:size 8}
            testfont (create-font! wb fontmap)
	    cs (create-cell-style! wb {:font testfont})
            cs2 (create-cell-style! wb {:font fontmap})]
	(is (= 8 (.getFontHeightInPoints (get-font cs wb))))
        (is (= 8 (.getFontHeightInPoints (get-font cs2 wb))))))
    (testing ":font :italic"
      (let [wb (create-workbook "Dummy" [["fonts"]])
            fontmap {:italic true}
            testfont (create-font! wb fontmap)
	    cs (create-cell-style! wb {:font testfont})
            cs2 (create-cell-style! wb {:font fontmap})]
	(is (.. cs getFont getItalic))
        (is (.. cs2 getFont getItalic))))
    (testing ":font :underline"
      (let [wb (create-workbook "Dummy" [["fonts"]])
            fontmap {:underline true}
            testfont (create-font! wb fontmap)
	    cs (create-cell-style! wb {:font testfont})
            cs2 (create-cell-style! wb {:font fontmap})]
	(is (= Font/U_SINGLE (.getUnderline (get-font cs wb))))
        (is (= Font/U_SINGLE (.getUnderline (get-font cs2 wb))))))))

(deftest create-font!-test
    (let [wb (create-workbook "Dummy" [["foo"]])]
      (testing "Should create font based on options."
	(let [f-default (create-font! wb {})
	      f-not-bold (create-font! wb {:bold false})
	      f-bold    (create-font! wb {:bold true})]
	  (is (= Font/BOLDWEIGHT_NORMAL (.getBoldweight f-default)))
	  (is (= Font/BOLDWEIGHT_NORMAL (.getBoldweight f-not-bold)))
	  (is (= Font/BOLDWEIGHT_BOLD (.getBoldweight f-bold)))))
      (is (thrown-with-msg? IllegalArgumentException #"^workbook.*"
	    (create-font! "not-a-workbook" {})))))


(deftest set-cell-style!-test
  (testing "Should apply style to cell."
    (let [wb (create-workbook "Dummy" [["foo"]])
          stylemap {:background :yellow :font {:size 8 :italic true}
                    :wrap true :border-top :medium :valign :center}
	  cs (create-cell-style! wb stylemap)
	  cell (-> (sheet-seq wb) first cell-seq first)]
      (is (= cell (set-cell-style! cell cs)))
      (is (= (.getCellStyle cell) cs)))))

(deftest set-cell-comment!-test
  (testing "Should set cell comment based on supplied options"
    (testing "comment string"
      (let [wb (create-workbook "Dummy" [["foo00" "foo01" "foo02" "foo03"]
                                         ["foo04" "foo05" "foo06" "foo07"]
                                         ["foo08" "foo09" "foo10" "foo11"]
                                         ["foo12" "foo13" "bar14" "foo15"]
                                         ["foo16" "foo17" "bar18" "foo19"]])
            cellsq (-> (sheet-seq wb) first cell-seq)
            ;cells
	    cell00 (nth cellsq 0)
            cell01 (nth cellsq 1)
            cell02 (nth cellsq 2)
            cell03 (nth cellsq 3)
            cell04 (nth cellsq 4)
            cell05 (nth cellsq 5)
            cell06 (nth cellsq 6)
            cell07 (nth cellsq 7)
            cell08 (nth cellsq 8)
            cell09 (nth cellsq 9)
            cell10 (nth cellsq 10)
            cell11 (nth cellsq 11)
            cell12 (nth cellsq 12)
            cell13 (nth cellsq 13)
            cell14 (nth cellsq 14)
            cell15 (nth cellsq 15)
            cell16 (nth cellsq 16)
            comment-str "Short\ncomment."
            empty-str ""
            blank-str " "
            font-bold (create-font! wb {:bold true})
            font-italic (create-font! wb {:italic true})
            font-underline (create-font! wb {:underline true})
            font-name (create-font! wb {:name "Verdana"})
            font-color (create-font! wb {:color :blue})
            font-size (create-font! wb {:size 8})
            ;cell comments
            _ (set-cell-comment! cell00 comment-str)
            _ (set-cell-comment! cell01 empty-str)
            _ (set-cell-comment! cell02 blank-str)
            _ (set-cell-comment! cell03 comment-str :font {:bold true})
            _ (set-cell-comment! cell04 comment-str :font font-bold)
            _ (set-cell-comment! cell05 comment-str :font {:italic true})
            _ (set-cell-comment! cell06 comment-str :font font-italic)
            _ (set-cell-comment! cell07 comment-str :font {:underline true})
            _ (set-cell-comment! cell08 comment-str :font font-underline)
            _ (set-cell-comment! cell09 comment-str :font {:name "Verdana"})
            _ (set-cell-comment! cell10 comment-str :font font-name)
            _ (set-cell-comment! cell11 comment-str :font {:color :blue})
            _ (set-cell-comment! cell12 comment-str :font font-color)
            _ (set-cell-comment! cell13 comment-str :font {:size 8})
            _ (set-cell-comment! cell14 comment-str :font font-size)
            _ (set-cell-comment! cell15 comment-str :width 5)
            _ (set-cell-comment! cell16 comment-str :height 6)
            ;RichTextString instances
            rts00 (.. cell00 getCellComment getString)
            rts01 (.. cell01 getCellComment getString)
            rts02 (.. cell02 getCellComment getString)
            rts03 (.. cell03 getCellComment getString)
            rts04 (.. cell04 getCellComment getString)
            rts05 (.. cell05 getCellComment getString)
            rts06 (.. cell06 getCellComment getString)
            rts07 (.. cell07 getCellComment getString)
            rts08 (.. cell08 getCellComment getString)
            rts09 (.. cell09 getCellComment getString)
            rts10 (.. cell10 getCellComment getString)
            rts11 (.. cell11 getCellComment getString)
            rts12 (.. cell12 getCellComment getString)
            rts13 (.. cell13 getCellComment getString)
            rts14 (.. cell14 getCellComment getString)
            rts15 (.. cell15 getCellComment getString)
            rts16 (.. cell16 getCellComment getString)
            ;extracted cell fonts
            font00 (.getFontAtIndex rts00 0)
            font01 (.getFontAtIndex rts01 0)
            font02 (.getFontAtIndex rts02 0)
            font03 (.getFontAtIndex rts03 0)
            font04 (.getFontAtIndex rts04 0)
            font05 (.getFontAtIndex rts05 0)
            font06 (.getFontAtIndex rts06 0)
            font07 (.getFontAtIndex rts07 0)
            font08 (.getFontAtIndex rts08 0)
            font09 (.getFontAtIndex rts09 0)
            font10 (.getFontAtIndex rts10 0)
            font11 (.getFontAtIndex rts11 0)
            font12 (.getFontAtIndex rts12 0)
            font13 (.getFontAtIndex rts13 0)
            font14 (.getFontAtIndex rts14 0)
            font15 (.getFontAtIndex rts15 0)
            font16 (.getFontAtIndex rts16 0)]
        (is (= comment-str (.getString rts00)))
        (is (= empty-str (.getString rts01)))
        (is (= blank-str (.getString rts02)))
        (is (= Font/BOLDWEIGHT_BOLD (.getBoldweight font03)))
        (is (= Font/BOLDWEIGHT_BOLD (.getBoldweight font04)))
        (is (.getItalic font05))
        (is (.getItalic font06))
        (is (= Font/U_SINGLE (.getUnderline font07)))
        (is (= Font/U_SINGLE (.getUnderline font08)))
        (is (= "Verdana" (.getFontName font09)))
        (is (= "Verdana" (.getFontName font10)))
        (is (= (.getIndex IndexedColors/BLUE) (.getColor font11)))
        (is (= (.getIndex IndexedColors/BLUE) (.getColor font12)))
        (is (= 8 (.getFontHeightInPoints font13)))
        (is (= 8 (.getFontHeightInPoints font14)))
        ;TODO: test :width and :height options
        ))))

(deftest set-row-style!-test
  (testing "Should apply style to all cells in row."
    (let [wb (create-workbook "Dummy" [["foo" "bar"] ["data b" "data b"]])
	  cs (create-cell-style! wb {:background :yellow})
	  rs (row-seq (select-sheet "Dummy" wb))
	  [header-row, data-row] rs
	  [a1, b1] (cell-seq header-row)
	  [a2, b2] (cell-seq data-row)]
      (set-row-style! header-row cs)
      (is (= (.getIndex IndexedColors/YELLOW) (.. a1 getCellStyle getFillForegroundColor)))
      (is (= (.getIndex IndexedColors/YELLOW) (.. b1 getCellStyle getFillForegroundColor)))
      (is (not= (.getIndex IndexedColors/YELLOW) (.. a2 getCellStyle getFillForegroundColor)))
      (is (not= (.getIndex IndexedColors/YELLOW) (.. b2 getCellStyle getFillForegroundColor)))
      )))

(deftest set-row-styles!-test
  (testing "Should apply the given styles to the row's cells in order."
    (let [wb (create-workbook "Dummy" [["foo" "bar"] ["data b" "data b"]])
	  cs1 (create-cell-style! wb {:background :yellow})
	  cs2 (create-cell-style! wb {:background :red})
	  rs (row-seq (select-sheet "Dummy" wb))
	  [header-row, data-row] rs
	  [a1, b1] (cell-seq header-row)
	  [a2, b2] (cell-seq data-row)]
      (do (set-row-styles! header-row (list cs1 cs2)))
      (is (= (.getIndex IndexedColors/YELLOW) (.. a1 getCellStyle getFillForegroundColor)))
      (is (= (.getIndex IndexedColors/RED) (.. b1 getCellStyle getFillForegroundColor)))
      (is (not= (.getIndex IndexedColors/YELLOW) (.. a2 getCellStyle getFillForegroundColor)))
      (is (not= (.getIndex IndexedColors/RED) (.. b2 getCellStyle getFillForegroundColor)))
      )))

(deftest get-row-styles-test
  (testing "Should get a seq of the row's CellStyles."
    (let [wb (create-workbook "Dummy" [["foo" "bar"] ["data b" "data b"]])
	  cs1 (create-cell-style! wb {:background :yellow})
	  cs2 (create-cell-style! wb {:background :red})
	  rs (row-seq (select-sheet "Dummy" wb))
	  [header-row, data-row] rs
	  [a1, b1] (cell-seq header-row)
	  [a2, b2] (cell-seq data-row)]
      (do (set-row-styles! header-row (list cs1 cs2)))
      (is (= (list cs1 cs2) (get-row-styles header-row)))
      (is (= (list cs1 cs2) (get-row-styles header-row)))
      )))

;; ----------------------------------------------------------------
;; Integration tests
;; ----------------------------------------------------------------

(defn- test-loaded-workbook [loaded]
  (is (isa? (class loaded) Workbook)))

(deftest load-workbook-from-stream-integration-test
  (with-open [stream (FileInputStream. (config :datatypes-file))]
    (let [loaded (load-workbook-from-stream stream)]
      (test-loaded-workbook loaded))))

(deftest load-workbook-from-file-integration-test
  (let [file (config :datatypes-file)
        loaded (load-workbook-from-file file)]
    (test-loaded-workbook loaded)))

(defn- path->dir-and-file
  [^String path]
  (let [i (.lastIndexOf path "/")
        dir (.substring path 0 i)
        file (.substring path (inc i))]
    [dir file]))

(deftest load-workbook-integration-test
  (testing "should accept file name as string"
    (let [file (config :datatypes-file)
          loaded (load-workbook file)]
      (test-loaded-workbook loaded)))
  (testing "should accept InputStream"
    (with-open [stream (FileInputStream. (config :datatypes-file))]
      (let [loaded (load-workbook stream)]
        (test-loaded-workbook loaded)))))

(deftest load-workbook-from-resource-integration-test
  (let [[dir file] (path->dir-and-file (config :datatypes-file))
        _ (pomegranate/add-classpath dir)
        loaded (load-workbook-from-resource file)]
    (test-loaded-workbook loaded)))

(deftest save-workbook!-test
  (testing "Should fail on invalid parameter types."
    (is (thrown-with-msg? IllegalArgumentException #"workbook.*" (save-workbook! "filename.xlsx" "not-a-workbook"))))
  (testing "Saving workbook into a file"
    (let [file (config :save-workbook-location)
          workbook (create-workbook "Sheet 1" [["A1" "B1" "C1"]])
          _ (save-workbook! file workbook)
          loaded (load-workbook file)
          _ (io/delete-file file)]
      (test-loaded-workbook loaded)))
  (testing "Saving workbook into a stream"
    (let [file (config :save-workbook-location)
          stream (io/output-stream file)
          workbook (create-workbook "Sheet 1" [["A1" "B1" "C1"]])
          _ (save-workbook! stream workbook)
          loaded (load-workbook file)
          _ (io/delete-file file)]
      (test-loaded-workbook loaded))))

(defn- datatypes-rows [file]
  (->> (load-workbook-from-file file)
       sheet-seq
       first
       (select-columns datatypes-map)))

(defn- datatypes-data [file column]
  (->> (datatypes-rows file)
       rest
       (map column)
       (remove nil?)))

(defn- date? [date]
  (isa? (class date) Date))

(deftest select-columns-integration-test
  (testing "Reading text fields."
    (let [file (config :datatypes-file)]
      (is (every? string? (datatypes-data file :text)))
      (is (every? number? (datatypes-data file :integer)))
      (is (every? number? (datatypes-data file :decimal)))
      (is (every? date? (datatypes-data file :date)))
      (is (every? date? (datatypes-data file :time)))
      (is (every? date? (datatypes-data file :date-time)))
      (is (every? number? (datatypes-data file :percentage)))
      (is (every? number? (datatypes-data file :fraction)))
      (is (every? number? (datatypes-data file :scientific)))
      (is (every? date? (datatypes-data file :date-formulae))))))

(deftest select-columns-formula-evaluation-integration-test
  (testing "Formula evaluation"
    (let [file (config :formulae-file)
	  formula-expected-pairs (->> (load-workbook file)
				      sheet-seq
				      first
				      (select-columns formulae-map)
				      rest)]
      (is (every? #(= (:formula %) (:expected %)) formula-expected-pairs)))))

(deftest name-test
  (let [data [["Test1"  "First"    "Second"]
              ["Test2"  "Third"    "Fourth"]
              [nil      "Fifth"    "Sixth"]
              [nil      "Seventh"  "Eight"]
              [nil      "Ninth"    "Tenth"]]
	workbook (create-workbook "Sheet 1" data)]
    (testing "Set named range and retrieve cells from it."
             (add-name! workbook "test1" "'Sheet 1'!$A$1")
             (add-name! workbook "ten" "'Sheet 1'!$B$1:$C$5")
             (is (= "Test1" (read-cell (first (select-name workbook "test1")))))
             (is (= (reduce concat (map (fn [[_ a b]] [a b]) data))
                    (map read-cell (select-name workbook "ten"))))
             (is (nil? (select-name workbook "bill"))))))


(deftest date-bases-test
  (letfn [(read-sheet [file]
            (->> (load-workbook file)
                 sheet-seq
                 first
                 (select-columns {:A :date, :B :year, :C :comment})
                 rest))
          (year [^java.util.Date date]
            (+ 1900 (.getYear date)))]
    (testing "Can read workbooks with 1900-based dates"
      (let [actual (read-sheet (config :1900-based-file))]
        (is (every? #(== (year (:date %)) (:year %)) actual))))
    (testing "Can read workbooks with 1904-based dates"
      (let [actual (read-sheet (config :1904-based-file))]
        (is (every? #(== (year (:date %)) (:year %)) actual))))))

(deftest select-cell-update-value-read-updated-formula-test
  (let [file (config :simple)
        loaded (load-workbook file)
        worksheet (first (sheet-seq loaded))]
    (testing "selecting-cell"
      (is (= 1.0      (read-cell (select-cell "A2" worksheet))))
      (testing "updating cell-value"
        (set-cell! (select-cell "A2" worksheet) 2.0)
        (is (= 2.0      (read-cell (select-cell "A2" worksheet))))
        (is (= 3.0      (read-cell (select-cell "B2" worksheet))))
        (is (= 5.0      (read-cell (select-cell "B3" worksheet))))))))<|MERGE_RESOLUTION|>--- conflicted
+++ resolved
@@ -12,11 +12,8 @@
              :formulae-file   "test/dk/ative/docjure/testdata/formulae.xlsx"
              :1900-based-file "test/dk/ative/docjure/testdata/1900-based-dates.xlsx"
              :1904-based-file "test/dk/ative/docjure/testdata/1904-based-dates.xlsx"
-<<<<<<< HEAD
-             :simple "test/dk/ative/docjure/testdata/simple.xlsx"})
-=======
+             :simple "test/dk/ative/docjure/testdata/simple.xlsx"
              :save-workbook-location "test/dk/ative/docjure/testdata/saved.xlsx"})
->>>>>>> f802b56a
 
 (def datatypes-map {:A :text, :B :integer, :C :decimal, :D :date, :E :time, :F :date-time, :G :percentage, :H :fraction, :I :scientific, :J :date-formulae})
 (def formulae-map {:A :formula, :B :expected})
