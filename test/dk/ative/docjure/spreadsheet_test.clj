(ns dk.ative.docjure.spreadsheet-test
  (:use [dk.ative.docjure.spreadsheet] :reload-all)
  (:use [clojure.test])
  (:require [cemerick.pomegranate :as pomegranate]
           [clojure.java.io :as io])
  (:import (org.apache.poi.ss.usermodel Workbook Sheet Cell Row CellStyle IndexedColors Font CellValue)
<<<<<<< HEAD
	   (org.apache.poi.xssf.usermodel XSSFWorkbook)
	   (java.util Date)))

(def config {:datatypes-file "test/dk/ative/docjure/testdata/datatypes.xlsx"
	     :formulae-file "test/dk/ative/docjure/testdata/formulae.xlsx"
       :blanks-file "test/dk/ative/docjure/testdata/blanks.xlsx"})
(def datatypes-map {:A :text, :B :integer, :C :decimal, :D :date, :E :time, :F :date-time, :G :percentage, :H :fraction, :I :scientific})
=======
           (org.apache.poi.xssf.usermodel XSSFWorkbook XSSFFont)
           (java.util Date)
           (java.io FileInputStream)))

(def config {:datatypes-file  "test/dk/ative/docjure/testdata/datatypes.xlsx"
             :formulae-file   "test/dk/ative/docjure/testdata/formulae.xlsx"
             :1900-based-file "test/dk/ative/docjure/testdata/1900-based-dates.xlsx"
             :1904-based-file "test/dk/ative/docjure/testdata/1904-based-dates.xlsx"
             :simple "test/dk/ative/docjure/testdata/simple.xlsx"
             :save-workbook-location "test/dk/ative/docjure/testdata/saved.xlsx"})

(def datatypes-map {:A :text, :B :integer, :C :decimal, :D :date, :E :time, :F :date-time, :G :percentage, :H :fraction, :I :scientific, :J :date-formulae})
>>>>>>> 56b91bc3
(def formulae-map {:A :formula, :B :expected})

(deftest add-sheet!-test
  (let [workbook (XSSFWorkbook.)
	sheet-name "Sheet 1"
	actual   (add-sheet! workbook sheet-name)]
    (testing "Sheet creation"
      (is (= 1 (.getNumberOfSheets workbook)) "Expected sheet to be added.")
      (is (= sheet-name (.. workbook (getSheetAt 0) (getSheetName))) "Expected sheet to have correct name."))
    (testing "Should fail on non-Workbook"
      (is (thrown-with-msg? IllegalArgumentException #"workbook.*" (add-sheet! "not-a-workbook" "sheet-name"))))))

(deftest create-workbook-test
  (let [sheet-name "Sheet 1"
	sheet-data [["A1" "B1" "C1"]
		    ["A2" "B2" "C2"]]
	workbook (create-workbook sheet-name sheet-data)]
    (testing "Sheet creation"
      (is (= 1 (.getNumberOfSheets workbook)) "Expected sheet to be added.")
      (is (= sheet-name (.. workbook (getSheetAt 0) (getSheetName))) "Expected sheet to have correct name."))
    (testing "Sheet data"
      (let [sheet (.getSheetAt workbook 0)
	    rows  (vec (iterator-seq (.iterator sheet)))]
	(is (= (count sheet-data) (.getPhysicalNumberOfRows sheet)) "Expected correct number of rows.")
	(is (= 0 (.getRowNum (first rows))) "Expected correct row number.")
	(is (= (count (first sheet-data)) (.getLastCellNum (first rows))) "Expected correct number of columns.")
	(are [actual-cell expected-value] (= expected-value (.getStringCellValue actual-cell))
	     (.getCell (first rows) 0) (ffirst sheet-data)
	     (.getCell (first rows) 1) (second (first sheet-data))
	     (.getCell (second rows) 0) (first (second sheet-data))
	     (.getCell (second rows) 1) (second (second sheet-data)))))))

(deftest create-workbook-with-multiple-sheets-test
  (let [sheet-1-name "Sheet 1"
        sheet-1-data [["A1" "B1" "C1"]
                      ["A2" "B2" "C2"]]
        sheet-2-name "Sheet 2"
        sheet-2-data [["A1" "B1" "C1"]
                      ["A2" "B2" "C2"]]
        workbook (create-workbook sheet-1-name sheet-1-data sheet-2-name sheet-2-data)]
    (testing "Multiple sheet creation"
      (is (= 2 (.getNumberOfSheets workbook)) "Expected 2 sheets to be added.")
      (is (= sheet-1-name (.. workbook (getSheetAt 0) (getSheetName)))
          "Expected sheet 1 to have correct name.")
      (is (= sheet-2-name (.. workbook (getSheetAt 1) (getSheetName)))
          "Expected sheet 2 to have correct name."))
    (testing "Sheet data"
      (let [sheet-1 (.getSheetAt workbook 0)
            sheet-1-rows (vec (iterator-seq (.iterator sheet-1)))
            sheet-2 (.getSheetAt workbook 1)
            sheet-2-rows (vec (iterator-seq (.iterator sheet-2)))]
        (is (= (count sheet-1-data) (.getPhysicalNumberOfRows sheet-1))
            "Expected correct number of rows for sheet 1.")
        (is (= (count sheet-2-data) (.getPhysicalNumberOfRows sheet-2))
            "Expected correct number of rows for sheet 2.")
        (is (= 0 (.getRowNum (first sheet-1-rows))) "Expected correct row number for sheet 1.")
        (is (= 0 (.getRowNum (first sheet-2-rows))) "Expected correct row number for sheet 2.")
        (is (= (count (first sheet-1-data)) (.getLastCellNum (first sheet-1-rows)))
            "Expected correct number of columns for sheet 1.")
        (is (= (count (first sheet-2-data)) (.getLastCellNum (first sheet-2-rows)))
            "Expected correct number of columns for sheet 2.")
        (are [actual-cell expected-value] (= expected-value (.getStringCellValue actual-cell))
              (.getCell (first sheet-1-rows) 0) (ffirst sheet-1-data)
              (.getCell (first sheet-1-rows) 1) (second (first sheet-1-data))
              (.getCell (second sheet-1-rows) 0) (first (second sheet-1-data))
              (.getCell (second sheet-1-rows) 1) (second (second sheet-1-data))
              
              (.getCell (first sheet-2-rows) 0) (ffirst sheet-2-data)
              (.getCell (first sheet-2-rows) 1) (second (first sheet-2-data))
              (.getCell (second sheet-2-rows) 0) (first (second sheet-2-data))
              (.getCell (second sheet-2-rows) 1) (second (second sheet-2-data)))))))

(deftest row-vec-test
  (testing "Should transform row struct to row vector."
    (is (= ["foo" "bar"] (row-vec [:foo :bar] {:foo "foo", :bar "bar"}))
	"Should map all columns.")
    (is (= ["bar" "foo"] (row-vec [:bar :foo] {:foo "foo", :bar "bar"}))
	"Should respect column order.")
    (is (= [nil nil] (row-vec [:foo :bar] {})) "Should generate all columns.")
    (is (= [] (row-vec [] {:foo "foo", :bar "bar"})) "Should accept empty column-order.")))

(deftest add-row!-test
  (testing "Should fail on invalid parameter types."
    (is (thrown-with-msg? IllegalArgumentException #"sheet.*" (add-row! "not-a-sheet" [1 2 3])))))

(deftest add-rows!-test
  (testing "Should fail on invalid parameter types."
    (is (thrown-with-msg? IllegalArgumentException #"sheet.*" (add-rows! "not-a-sheet" [[1 2 3]])))))

(deftest remove-row!-test
  (let [sheet-name "Sheet 1"
	sheet-data [["A1" "B1" "C1"]
		    ["A2" "B2" "C2"]]
	workbook (create-workbook sheet-name sheet-data)
	sheet (select-sheet sheet-name workbook)
	first-row (first (row-seq sheet))]
    (testing "Should fail on invalid parameter types."
      (is (thrown-with-msg? IllegalArgumentException #"sheet.*" (remove-row! "not-a-sheet" (first (row-seq sheet)))))
      (is (thrown-with-msg? IllegalArgumentException #"row.*" (remove-row! sheet "not-a-row"))))
    (testing "Should remove row."
      (do
	(is (= sheet (remove-row! sheet first-row)))
	(is (= 1 (.getPhysicalNumberOfRows sheet)))
	(is (= [{:A "A2", :B "B2", :C "C2"}] (select-columns {:A :A, :B :B :C :C} sheet)))
  (is (= [{} {:A "A2", :B "B2", :C "C2"}] (dense-select-columns {:A :A, :B :B :C :C} sheet)))))))

(deftest remove-all-row!-test
  (let [sheet-name "Sheet 1"
	sheet-data [["A1" "B1" "C1"]
		    ["A2" "B2" "C2"]]
	workbook (create-workbook sheet-name sheet-data)
	sheet (first (sheet-seq workbook))]
    (testing "Should remove all rows."
      (do
	(is (= sheet (remove-all-rows! sheet)))
	(is (= 0 (.getPhysicalNumberOfRows sheet)))))
    (testing "Should fail on invalid parameter types."
      (is (thrown-with-msg? IllegalArgumentException #"sheet.*" (remove-all-rows! "not-a-sheet"))))))

(defn date [year month day]
  (Date. (- year 1900) (dec month) day))

(defn july [day]
  (Date. 2010 7 day))

(deftest read-cell-value-test
    (let [date (july 1)
          workbook (create-workbook "Just a date" [[date]])
          sheet (.getSheetAt workbook 0)
          rows  (vec (iterator-seq (.iterator sheet)))
          data-row (vec (iterator-seq (.cellIterator (first rows))))
          date-cell (first data-row)]
      (testing "Should read all cell types"
        (are [expected cv date-format?] (= expected (read-cell-value cv date-format?))
             2.0 (CellValue. 2.0) false
             "foo" (CellValue. "foo") false
             true (CellValue/valueOf true) false
             date (.. workbook getCreationHelper createFormulaEvaluator (evaluate date-cell)) true
             ))))

(deftest read-cell-test
    (let [sheet-data [["Nil" "Blank" "Date" "String" "Number"]
                      [nil "" (july 1) "foo" 42.0]]
          workbook (create-workbook "Sheet 1" sheet-data)
          sheet (.getSheetAt workbook 0)
          rows  (vec (iterator-seq (.iterator sheet)))
          data-row (vec (iterator-seq (.cellIterator (second rows))))
          [nil-cell blank-cell date-cell string-cell number-cell] data-row]
      (testing "Should read all cell types"
        (is (= 2 (count rows)))
        (is (nil? (read-cell nil-cell)))
        (is (= "" (read-cell blank-cell)))
        (is (= (july 1) (read-cell date-cell)))
        (is (= 42.0 (read-cell number-cell))))))

(deftest select-cell-test
  (let [file (config :simple)
        loaded (load-workbook file)
        worksheet (first (sheet-seq loaded))]
    (testing "select-cell"
      (is (= "Empty" (read-cell (select-cell "A1" worksheet))))
      (is (= "Empty" (read-cell (select-cell "B1" worksheet))))
      (is (= 1.0      (read-cell (select-cell "A2" worksheet))))
      (is (= 2.0      (read-cell (select-cell "B2" worksheet))))
      (is (= 3.0      (read-cell (select-cell "B3" worksheet)))))))

(deftest set-cell!-test
  (let [sheet-name "Sheet 1"
	sheet-data [["A1"]]
	workbook (create-workbook sheet-name sheet-data)
        a1 (-> workbook (.getSheetAt 0) (.getRow 0) (.getCell 0))]
    (testing "set-cell! for Date"
      (testing "should set value"
        (set-cell! a1 (july 1))
        (is (= (july 1) (.getDateCellValue a1))))
      (testing "should set nil"
        (let [^java.util.Date nil-date nil]
          (set-cell! a1 nil-date))
        (is (= nil (.getDateCellValue a1)))))
    (testing "set-cell! for String"
      (testing "should set value"
        (set-cell! a1 "foo")
        (is (= "foo" (.getStringCellValue a1)))))
    (testing "set-cell! for boolean"
      (testing "should set value"
        (set-cell! a1 (boolean true))
        (is (.getBooleanCellValue a1))))
    (testing "set-cell! for number"
      (testing "should set int"
        (set-cell! a1 (int 1))
        (is (= 1.0 (.getNumericCellValue a1))))
      (testing "should set double"
        (set-cell! a1 (double 1.2))
        (is (= 1.2 (.getNumericCellValue a1)))))))


(deftest sheet-seq-test
  (let [sheet-name "Sheet 1"
	sheet-data [["foo" "bar"]]]
    (testing "Empty workbook"
      (let [workbook (XSSFWorkbook.)
	    actual (sheet-seq workbook)]
	(is (not (nil? actual)))
	(is (empty? actual))))
    (testing "Single sheet."
      (let [workbook (create-workbook sheet-name sheet-data)
	    actual   (sheet-seq workbook)]
	(is (= 1 (count actual)))
	(is (= sheet-name (.getSheetName (first actual))))))
    (testing "Multiple sheets."
      (let [workbook (create-workbook sheet-name sheet-data)
	    sheet2 (.createSheet workbook "Sheet 2")
	    sheet3 (.createSheet workbook "Sheet 3")
	    actual (sheet-seq workbook)]
	(is (= 3 (count actual)))
	(is (= [sheet2 sheet3] (rest actual)))))
    (testing "Should fail on invalid type"
      (is (thrown-with-msg? IllegalArgumentException #"workbook.*" (sheet-seq "not-a-workbook"))))))

(deftest row-seq-test
  (let [sheet-name "Sheet 1"
	sheet-data [["A1" "B1"] ["A2" "B2"]]
	workbook (create-workbook sheet-name sheet-data)
	sheet (select-sheet sheet-name workbook)]
    (testing "Sheet"
      (let [actual (row-seq sheet)]
	(is (= 2 (count actual)))))))

(deftest cell-seq-test
  (let [sheet-name "Sheet 1"
	sheet-data [["A1" "B1"] ["A2" "B2"]]
	workbook (create-workbook sheet-name sheet-data)
	sheet (select-sheet sheet-name workbook)]
    (testing "for sheet"
      (let [actual (cell-seq sheet)]
	(is (= 4 (count actual)))))
    (testing "for row"
      (let [actual (cell-seq (first (row-seq sheet)))]
	(is (= 2 (count actual)) "Expected correct number of cells.")
	(is (= "A1" (read-cell (first actual))))
	(is (= "B1" (read-cell (second actual))))))
    (testing "for row collection"
      (let [actual (cell-seq (row-seq sheet))]
	(is (= 4 (count actual)) "Expected to get all cells.")
	(is (= ["A1" "B1" "A2" "B2"] (map read-cell actual)))))
    (testing "for sheet collection"
      (let [sheet2 (add-sheet! workbook "Sheet 2")]
	(do (add-rows! sheet2 [["S2/A1" "S2/B1"] ["S2/A2" "S2/B2"]]))
	(let [actual (cell-seq (sheet-seq workbook))]
	  (is (= ["A1" "B1"
		  "A2" "B2"
		  "S2/A1" "S2/B1"
		  "S2/A2" "S2/B2"] (map read-cell actual))))))))


(deftest sheet-name-test
  (let [name       "Sheet 1"
	data       [["foo" "bar"]]
	workbook   (create-workbook name data)
	sheet      (first (sheet-seq workbook))]
    (is (= name (sheet-name sheet)) "Expected correct sheet name."))
  (testing "Should fail on invalid parameter type"
    (is (thrown-with-msg? IllegalArgumentException #"sheet.*" (sheet-name "not-a-sheet")))))


(deftest select-sheet-using-string-test
  (let [name       "Sheet 1"
	data       [["foo" "bar"]]
	workbook   (create-workbook name data)
	sheet      (first (sheet-seq workbook))]
    (is (= sheet (select-sheet "Sheet 1" workbook)) "Expected to find the sheet.")
    (is (nil? (select-sheet "unknown name" workbook)) "Expected to get nil for no match."))
  (testing "Should fail on invalid parameter type"
    (is (thrown-with-msg? IllegalArgumentException #"workbook.*" (select-sheet "name" "not-a-workbook")))))

(deftest select-sheet-using-regex-test
  (let [name       "Sheet 1"
	data       [["foo" "bar"]]
	workbook   (create-workbook name data)
	first-sheet (first (sheet-seq workbook))]
    (is (= first-sheet (select-sheet #"(?i)sheet.*" workbook)) "Expected to find the sheet.")
    (is (nil? (select-sheet #"unknown name" workbook)) "Expected to get nil for no match."))
  (testing "Should fail on invalid parameter type"
    (is (thrown-with-msg? IllegalArgumentException #"workbook.*" (select-sheet #"name" "not-a-workbook")))))

(deftest select-sheet-using-fn-test
  (let [name       "Sheet 1"
	data       [["foo"] ["bar"]]
	workbook   (create-workbook name data)
	first-sheet (first (sheet-seq workbook))]
    (is (= first-sheet (select-sheet (fn [sheet] (= 2 (count (row-seq sheet)))) workbook)) "Expected to find sheet")
    (is (nil? (select-sheet (constantly false) workbook)) "Expected to get nil for no match."))
  (testing "Should fail on invalid parameter type"
    (is (thrown-with-msg? IllegalArgumentException #"workbook.*" (select-sheet (constantly true) "not-a-workbook")))))

(deftest select-columns-test
  (let [data     [["Name" "Quantity" "Price" "On Sale"]
		  ["foo" 1.0 42 true]
		  ["bar" 2.0 108 false]]
	workbook (create-workbook "Sheet 1" data)
	sheet    (first (sheet-seq workbook))]
    (testing "Find existing columns should create map."
      (let [rows (select-columns {:A :name, :B :quantity} sheet)]
	(is (= (count data) (count rows)))
	(is (every? #(= 2 (count (keys %))) rows))
	(is (every? #(and (contains? % :name)
			  (contains? % :quantity)) rows))
	(are [actual expected] (= actual (zipmap [:name :quantity] expected))
	     (first rows) (data 0)
	     (second rows) (data 1)
	     (nth rows 2) (data 2))))
    (testing "Find non-existing columns should map to empty maps."
      (let [rows (select-columns {:X :colX, :Y :colY} sheet)]
	(is (= (count data) (count rows)))
	(is (every? empty? rows))))
    (testing "Should support many datatypes."
      (let [rows (select-columns {:A :string, :B :number, :D :boolean} sheet)
	    data-rows (rest rows)]
	(are [actual expected] (= actual (let [[a b c d] expected]
					   {:string a, :number b, :boolean d}))
	     (first data-rows) (data 1)
	     (second data-rows) (data 2))))
    (testing "Should fail on invalid parameter types."
      (is (thrown-with-msg? IllegalArgumentException #"sheet.*" (select-columns {:A :first, :B :second} "not-a-worksheet"))))))

(deftest row-seq-test
  (testing "Should fail on invalid parameter types."
    (is (thrown-with-msg? IllegalArgumentException #"sheet.*" (row-seq "not-a-sheet")))))

;; ----------------------------------------------------------------
;; Styling
;; ----------------------------------------------------------------

(deftest create-cell-style!-test
  (testing "Should create a cell style based on the options"
    (testing "no style"
      (let [wb (create-workbook "Dummy" [["foo"]])
            cs (create-cell-style! wb)]
	(is (= CellStyle/NO_FILL (.getFillPattern cs)))
        (is (= Font/BOLDWEIGHT_NORMAL (.getBoldweight (get-font cs wb))))
        (is (= Font/U_NONE (.getUnderline (get-font cs wb))))
        ;Font/COLOR_NORMAL doesn't work right in xssf
        (is (= XSSFFont/DEFAULT_FONT_COLOR (.getColor (get-font cs wb))))
        (is (not (.getItalic (get-font cs wb))))
        (is (not (.getWrapText cs)))
        (is (= CellStyle/ALIGN_GENERAL (.getAlignment cs)))
        (is (= CellStyle/BORDER_NONE (.getBorderLeft cs)))
        (is (= CellStyle/BORDER_NONE (.getBorderRight cs)))
        (is (= CellStyle/BORDER_NONE (.getBorderTop cs)))
        (is (= CellStyle/BORDER_NONE (.getBorderBottom cs)))))
    (testing ":background"
      (let [wb (create-workbook "Dummy" [["foo"]])
            cs (create-cell-style! wb {:background :yellow})]
	(is (= CellStyle/SOLID_FOREGROUND (.getFillPattern cs)))
        (is (= (.getIndex IndexedColors/YELLOW) (.getFillForegroundColor cs)))))
    (testing ":halign"
      (let [wb (create-workbook "Dummy" [["foo"]])
            csl (create-cell-style! wb {:halign :left})
            csr (create-cell-style! wb {:halign :right})
            csc (create-cell-style! wb {:halign :center})]
	(is (= CellStyle/ALIGN_LEFT (.getAlignment csl)))
        (is (= CellStyle/ALIGN_RIGHT (.getAlignment csr)))
        (is (= CellStyle/ALIGN_CENTER (.getAlignment csc)))))
    (testing ":valign"
      (let [wb (create-workbook "Dummy" [["foo"]])
            cst (create-cell-style! wb {:valign :top})
            csb (create-cell-style! wb {:valign :bottom})
            csc (create-cell-style! wb {:valign :center})]
	(is (= CellStyle/VERTICAL_TOP (.getVerticalAlignment cst)))
        (is (= CellStyle/VERTICAL_BOTTOM (.getVerticalAlignment csb)))
        (is (= CellStyle/VERTICAL_CENTER (.getVerticalAlignment csc)))))
    (testing "borders"
      (let [wb (create-workbook "Dummy" [["foo"]])
            cs (create-cell-style! wb {:border-left :thin :border-right :medium
                                       :border-top :thick :border-bottom :thin})]
	(is (= CellStyle/BORDER_THIN (.getBorderLeft cs)))
        (is (= CellStyle/BORDER_MEDIUM (.getBorderRight cs)))
        (is (= CellStyle/BORDER_THICK (.getBorderTop cs)))
        (is (= CellStyle/BORDER_THIN (.getBorderBottom cs)))))
    (testing ":wrap"
      (let [wb (create-workbook "Dummy" [["foo"]])
            cs (create-cell-style! wb {:wrap :true})]
	(is (.getWrapText cs))))
    (testing ":font :bold"
      (let [wb (create-workbook "Dummy" [["fonts"]])
            fontmap {:bold true}
            testfont (create-font! wb fontmap)
	    cs (create-cell-style! wb {:font testfont})
            cs2 (create-cell-style! wb {:font fontmap})]
	(is (= Font/BOLDWEIGHT_BOLD (.getBoldweight (get-font cs wb))))
        (is (= Font/BOLDWEIGHT_BOLD (.getBoldweight (get-font cs2 wb))))))
    (testing ":font :color"
      (let [wb (create-workbook "Dummy" [["fonts"]])
            fontmap {:color :light_green}
            testfont (create-font! wb fontmap)
	    cs (create-cell-style! wb {:font testfont})
            cs2 (create-cell-style! wb {:font fontmap})]
	(is (= (.getIndex IndexedColors/LIGHT_GREEN) (.getColor (get-font cs wb))))
        (is (= (.getIndex IndexedColors/LIGHT_GREEN) (.getColor (get-font cs2 wb))))))
    (testing ":font :name"
      (let [wb (create-workbook "Dummy" [["fonts"]])
            fontmap {:name "Verdana"}
            testfont (create-font! wb fontmap)
	    cs (create-cell-style! wb {:font testfont})
            cs2 (create-cell-style! wb {:font fontmap})]
	(is (= "Verdana" (.getFontName (get-font cs wb))))
        (is (= "Verdana" (.getFontName (get-font cs2 wb))))))
    (testing ":font :size"
      (let [wb (create-workbook "Dummy" [["fonts"]])
            fontmap {:size 8}
            testfont (create-font! wb fontmap)
	    cs (create-cell-style! wb {:font testfont})
            cs2 (create-cell-style! wb {:font fontmap})]
	(is (= 8 (.getFontHeightInPoints (get-font cs wb))))
        (is (= 8 (.getFontHeightInPoints (get-font cs2 wb))))))
    (testing ":font :italic"
      (let [wb (create-workbook "Dummy" [["fonts"]])
            fontmap {:italic true}
            testfont (create-font! wb fontmap)
	    cs (create-cell-style! wb {:font testfont})
            cs2 (create-cell-style! wb {:font fontmap})]
	(is (.. cs getFont getItalic))
        (is (.. cs2 getFont getItalic))))
    (testing ":font :underline"
      (let [wb (create-workbook "Dummy" [["fonts"]])
            fontmap {:underline true}
            testfont (create-font! wb fontmap)
	    cs (create-cell-style! wb {:font testfont})
            cs2 (create-cell-style! wb {:font fontmap})]
	(is (= Font/U_SINGLE (.getUnderline (get-font cs wb))))
        (is (= Font/U_SINGLE (.getUnderline (get-font cs2 wb))))))))

(deftest create-font!-test
    (let [wb (create-workbook "Dummy" [["foo"]])]
      (testing "Should create font based on options."
	(let [f-default (create-font! wb {})
	      f-not-bold (create-font! wb {:bold false})
	      f-bold    (create-font! wb {:bold true})]
	  (is (= Font/BOLDWEIGHT_NORMAL (.getBoldweight f-default)))
	  (is (= Font/BOLDWEIGHT_NORMAL (.getBoldweight f-not-bold)))
	  (is (= Font/BOLDWEIGHT_BOLD (.getBoldweight f-bold)))))
      (is (thrown-with-msg? IllegalArgumentException #"^workbook.*"
	    (create-font! "not-a-workbook" {})))))


(deftest set-cell-style!-test
  (testing "Should apply style to cell."
    (let [wb (create-workbook "Dummy" [["foo"]])
          stylemap {:background :yellow :font {:size 8 :italic true}
                    :wrap true :border-top :medium :valign :center}
	  cs (create-cell-style! wb stylemap)
	  cell (-> (sheet-seq wb) first cell-seq first)]
      (is (= cell (set-cell-style! cell cs)))
      (is (= (.getCellStyle cell) cs)))))

(deftest set-cell-comment!-test
  (testing "Should set cell comment based on supplied options"
    (testing "comment string"
      (let [wb (create-workbook "Dummy" [["foo00" "foo01" "foo02" "foo03"]
                                         ["foo04" "foo05" "foo06" "foo07"]
                                         ["foo08" "foo09" "foo10" "foo11"]
                                         ["foo12" "foo13" "bar14" "foo15"]
                                         ["foo16" "foo17" "bar18" "foo19"]])
            cellsq (-> (sheet-seq wb) first cell-seq)
            ;cells
	    cell00 (nth cellsq 0)
            cell01 (nth cellsq 1)
            cell02 (nth cellsq 2)
            cell03 (nth cellsq 3)
            cell04 (nth cellsq 4)
            cell05 (nth cellsq 5)
            cell06 (nth cellsq 6)
            cell07 (nth cellsq 7)
            cell08 (nth cellsq 8)
            cell09 (nth cellsq 9)
            cell10 (nth cellsq 10)
            cell11 (nth cellsq 11)
            cell12 (nth cellsq 12)
            cell13 (nth cellsq 13)
            cell14 (nth cellsq 14)
            cell15 (nth cellsq 15)
            cell16 (nth cellsq 16)
            comment-str "Short\ncomment."
            empty-str ""
            blank-str " "
            font-bold (create-font! wb {:bold true})
            font-italic (create-font! wb {:italic true})
            font-underline (create-font! wb {:underline true})
            font-name (create-font! wb {:name "Verdana"})
            font-color (create-font! wb {:color :blue})
            font-size (create-font! wb {:size 8})
            ;cell comments
            _ (set-cell-comment! cell00 comment-str)
            _ (set-cell-comment! cell01 empty-str)
            _ (set-cell-comment! cell02 blank-str)
            _ (set-cell-comment! cell03 comment-str :font {:bold true})
            _ (set-cell-comment! cell04 comment-str :font font-bold)
            _ (set-cell-comment! cell05 comment-str :font {:italic true})
            _ (set-cell-comment! cell06 comment-str :font font-italic)
            _ (set-cell-comment! cell07 comment-str :font {:underline true})
            _ (set-cell-comment! cell08 comment-str :font font-underline)
            _ (set-cell-comment! cell09 comment-str :font {:name "Verdana"})
            _ (set-cell-comment! cell10 comment-str :font font-name)
            _ (set-cell-comment! cell11 comment-str :font {:color :blue})
            _ (set-cell-comment! cell12 comment-str :font font-color)
            _ (set-cell-comment! cell13 comment-str :font {:size 8})
            _ (set-cell-comment! cell14 comment-str :font font-size)
            _ (set-cell-comment! cell15 comment-str :width 5)
            _ (set-cell-comment! cell16 comment-str :height 6)
            ;RichTextString instances
            rts00 (.. cell00 getCellComment getString)
            rts01 (.. cell01 getCellComment getString)
            rts02 (.. cell02 getCellComment getString)
            rts03 (.. cell03 getCellComment getString)
            rts04 (.. cell04 getCellComment getString)
            rts05 (.. cell05 getCellComment getString)
            rts06 (.. cell06 getCellComment getString)
            rts07 (.. cell07 getCellComment getString)
            rts08 (.. cell08 getCellComment getString)
            rts09 (.. cell09 getCellComment getString)
            rts10 (.. cell10 getCellComment getString)
            rts11 (.. cell11 getCellComment getString)
            rts12 (.. cell12 getCellComment getString)
            rts13 (.. cell13 getCellComment getString)
            rts14 (.. cell14 getCellComment getString)
            rts15 (.. cell15 getCellComment getString)
            rts16 (.. cell16 getCellComment getString)
            ;extracted cell fonts
            font00 (.getFontAtIndex rts00 0)
            font01 (.getFontAtIndex rts01 0)
            font02 (.getFontAtIndex rts02 0)
            font03 (.getFontAtIndex rts03 0)
            font04 (.getFontAtIndex rts04 0)
            font05 (.getFontAtIndex rts05 0)
            font06 (.getFontAtIndex rts06 0)
            font07 (.getFontAtIndex rts07 0)
            font08 (.getFontAtIndex rts08 0)
            font09 (.getFontAtIndex rts09 0)
            font10 (.getFontAtIndex rts10 0)
            font11 (.getFontAtIndex rts11 0)
            font12 (.getFontAtIndex rts12 0)
            font13 (.getFontAtIndex rts13 0)
            font14 (.getFontAtIndex rts14 0)
            font15 (.getFontAtIndex rts15 0)
            font16 (.getFontAtIndex rts16 0)]
        (is (= comment-str (.getString rts00)))
        (is (= empty-str (.getString rts01)))
        (is (= blank-str (.getString rts02)))
        (is (= Font/BOLDWEIGHT_BOLD (.getBoldweight font03)))
        (is (= Font/BOLDWEIGHT_BOLD (.getBoldweight font04)))
        (is (.getItalic font05))
        (is (.getItalic font06))
        (is (= Font/U_SINGLE (.getUnderline font07)))
        (is (= Font/U_SINGLE (.getUnderline font08)))
        (is (= "Verdana" (.getFontName font09)))
        (is (= "Verdana" (.getFontName font10)))
        (is (= (.getIndex IndexedColors/BLUE) (.getColor font11)))
        (is (= (.getIndex IndexedColors/BLUE) (.getColor font12)))
        (is (= 8 (.getFontHeightInPoints font13)))
        (is (= 8 (.getFontHeightInPoints font14)))
        ;TODO: test :width and :height options
        ))))

(deftest set-row-style!-test
  (testing "Should apply style to all cells in row."
    (let [wb (create-workbook "Dummy" [["foo" "bar"] ["data b" "data b"]])
	  cs (create-cell-style! wb {:background :yellow})
	  rs (row-seq (select-sheet "Dummy" wb))
	  [header-row, data-row] rs
	  [a1, b1] (cell-seq header-row)
	  [a2, b2] (cell-seq data-row)]
      (set-row-style! header-row cs)
      (is (= (.getIndex IndexedColors/YELLOW) (.. a1 getCellStyle getFillForegroundColor)))
      (is (= (.getIndex IndexedColors/YELLOW) (.. b1 getCellStyle getFillForegroundColor)))
      (is (not= (.getIndex IndexedColors/YELLOW) (.. a2 getCellStyle getFillForegroundColor)))
      (is (not= (.getIndex IndexedColors/YELLOW) (.. b2 getCellStyle getFillForegroundColor)))
      )))

(deftest set-row-styles!-test
  (testing "Should apply the given styles to the row's cells in order."
    (let [wb (create-workbook "Dummy" [["foo" "bar"] ["data b" "data b"]])
	  cs1 (create-cell-style! wb {:background :yellow})
	  cs2 (create-cell-style! wb {:background :red})
	  rs (row-seq (select-sheet "Dummy" wb))
	  [header-row, data-row] rs
	  [a1, b1] (cell-seq header-row)
	  [a2, b2] (cell-seq data-row)]
      (do (set-row-styles! header-row (list cs1 cs2)))
      (is (= (.getIndex IndexedColors/YELLOW) (.. a1 getCellStyle getFillForegroundColor)))
      (is (= (.getIndex IndexedColors/RED) (.. b1 getCellStyle getFillForegroundColor)))
      (is (not= (.getIndex IndexedColors/YELLOW) (.. a2 getCellStyle getFillForegroundColor)))
      (is (not= (.getIndex IndexedColors/RED) (.. b2 getCellStyle getFillForegroundColor)))
      )))

(deftest get-row-styles-test
  (testing "Should get a seq of the row's CellStyles."
    (let [wb (create-workbook "Dummy" [["foo" "bar"] ["data b" "data b"]])
	  cs1 (create-cell-style! wb {:background :yellow})
	  cs2 (create-cell-style! wb {:background :red})
	  rs (row-seq (select-sheet "Dummy" wb))
	  [header-row, data-row] rs
	  [a1, b1] (cell-seq header-row)
	  [a2, b2] (cell-seq data-row)]
      (do (set-row-styles! header-row (list cs1 cs2)))
      (is (= (list cs1 cs2) (get-row-styles header-row)))
      (is (= (list cs1 cs2) (get-row-styles header-row)))
      )))

(deftest cell-fn-test
  (testing "Creating a function from a formula cell"
    (let [file (config :simple)
           loaded (load-workbook file)
           worksheet (first (sheet-seq loaded))
           cell-function (cell-fn "B3" worksheet "A2")]
       (is (= (cell-function 2.0) 5.0))
       (is (= (cell-function 3.0) 7.0))
       )))

;; ----------------------------------------------------------------
;; Integration tests
;; ----------------------------------------------------------------

(defn- test-loaded-workbook [loaded]
  (is (isa? (class loaded) Workbook)))

(deftest load-workbook-from-stream-integration-test
  (with-open [stream (FileInputStream. (config :datatypes-file))]
    (let [loaded (load-workbook-from-stream stream)]
      (test-loaded-workbook loaded))))

(deftest load-workbook-from-file-integration-test
  (let [file (config :datatypes-file)
        loaded (load-workbook-from-file file)]
    (test-loaded-workbook loaded)))

(defn- path->dir-and-file
  [^String path]
  (let [i (.lastIndexOf path "/")
        dir (.substring path 0 i)
        file (.substring path (inc i))]
    [dir file]))

(deftest load-workbook-integration-test
  (testing "should accept file name as string"
    (let [file (config :datatypes-file)
          loaded (load-workbook file)]
      (test-loaded-workbook loaded)))
  (testing "should accept InputStream"
    (with-open [stream (FileInputStream. (config :datatypes-file))]
      (let [loaded (load-workbook stream)]
        (test-loaded-workbook loaded)))))

(deftest load-workbook-from-resource-integration-test
  (let [[dir file] (path->dir-and-file (config :datatypes-file))
        _ (pomegranate/add-classpath dir)
        loaded (load-workbook-from-resource file)]
    (test-loaded-workbook loaded)))

(deftest save-workbook!-test
  (testing "Should fail on invalid parameter types."
    (is (thrown-with-msg? IllegalArgumentException #"workbook.*" (save-workbook! "filename.xlsx" "not-a-workbook"))))
  (testing "Saving workbook into a file"
    (let [file (config :save-workbook-location)
          workbook (create-workbook "Sheet 1" [["A1" "B1" "C1"]])
          _ (save-workbook! file workbook)
          loaded (load-workbook file)
          _ (io/delete-file file)]
      (test-loaded-workbook loaded)))
  (testing "Saving workbook into a stream"
    (let [file (config :save-workbook-location)
          stream (io/output-stream file)
          workbook (create-workbook "Sheet 1" [["A1" "B1" "C1"]])
          _ (save-workbook! stream workbook)
          loaded (load-workbook file)
          _ (io/delete-file file)]
      (test-loaded-workbook loaded))))

(defn- datatypes-rows [file]
  (->> (load-workbook-from-file file)
       sheet-seq
       first
       (select-columns datatypes-map)))

(defn- datatypes-data [file column]
  (->> (datatypes-rows file)
       rest
       (map column)
       (remove nil?)))

(defn- date? [date]
  (isa? (class date) Date))

(deftest select-columns-integration-test
  (testing "Reading text fields."
    (let [file (config :datatypes-file)]
      (is (every? string? (datatypes-data file :text)))
      (is (every? number? (datatypes-data file :integer)))
      (is (every? number? (datatypes-data file :decimal)))
      (is (every? date? (datatypes-data file :date)))
      (is (every? date? (datatypes-data file :time)))
      (is (every? date? (datatypes-data file :date-time)))
      (is (every? number? (datatypes-data file :percentage)))
      (is (every? number? (datatypes-data file :fraction)))
      (is (every? number? (datatypes-data file :scientific)))
      (is (every? date? (datatypes-data file :date-formulae))))))

(deftest select-columns-formula-evaluation-integration-test
  (testing "Formula evaluation"
    (let [file (config :formulae-file)
	  formula-expected-pairs (->> (load-workbook file)
				      sheet-seq
				      first
				      (select-columns formulae-map)
				      rest)]
      (is (every? #(= (:formula %) (:expected %)) formula-expected-pairs)))))

(deftest select-blanks-integration-test
  ; note hard to unit test as we can't easily make blank rows using docjure!
  (let [file (config :blanks-file)
        workbook (load-workbook file)
        sheet (select-sheet "test_data" workbook)]
    (testing "reading rows"
      (let [actual (dense-row-seq sheet)]
        (is (= 5 (count actual)))
        (is (nil? (second actual)))))
    (testing "reading cells"
      (let [row (.getRow sheet 2)
            actual (dense-cell-seq row)]
        (is (= 5 (count actual)))
        (is (= ["mid left" nil "middle" nil "mid right"] (map read-cell actual)))))
    (testing "selecting columns"
      (let [sparse (select-columns {:A :A :B :B :C :C :D :D :E :E} sheet)
            dense (dense-select-columns {:A :A :B :B :C :C :D :D :E :E} sheet)]
        (is (= [{:A "top left"}
                {:E "mid right", :D nil, :C "middle", :B nil, :A "mid left"}
                {:E "bottom right"}]
               sparse))
        (is (= [{:A "top left"}
                {}
                {:E "mid right", :D nil, :C "middle", :B nil, :A "mid left"}
                {}
                {:E "bottom right"}]
               dense))))))

(deftest name-test
  (let [data [["Test1"  "First"    "Second"]
              ["Test2"  "Third"    "Fourth"]
              [nil      "Fifth"    "Sixth"]
              [nil      "Seventh"  "Eight"]
              [nil      "Ninth"    "Tenth"]]
	workbook (create-workbook "Sheet 1" data)]
    (testing "Set named range and retrieve cells from it."
             (add-name! workbook "test1" "'Sheet 1'!$A$1")
             (add-name! workbook "ten" "'Sheet 1'!$B$1:$C$5")
             (is (= "Test1" (read-cell (first (select-name workbook "test1")))))
             (is (= (reduce concat (map (fn [[_ a b]] [a b]) data))
                    (map read-cell (select-name workbook "ten"))))
             (is (nil? (select-name workbook "bill"))))))

(deftest date-bases-test
  (letfn [(read-sheet [file]
            (->> (load-workbook file)
                 sheet-seq
                 first
                 (select-columns {:A :date, :B :year, :C :comment})
                 rest))
          (year [^java.util.Date date]
            (+ 1900 (.getYear date)))]
    (testing "Can read workbooks with 1900-based dates"
      (let [actual (read-sheet (config :1900-based-file))]
        (is (every? #(== (year (:date %)) (:year %)) actual))))
    (testing "Can read workbooks with 1904-based dates"
      (let [actual (read-sheet (config :1904-based-file))]
        (is (every? #(== (year (:date %)) (:year %)) actual))))))

(deftest select-cell-update-value-read-updated-formula-test
  (let [file (config :simple)
        loaded (load-workbook file)
        worksheet (first (sheet-seq loaded))]
    (testing "selecting-cell"
      (is (= 1.0      (read-cell (select-cell "A2" worksheet))))
      (testing "updating cell-value"
        (set-cell! (select-cell "A2" worksheet) 2.0)
        (is (= 2.0      (read-cell (select-cell "A2" worksheet))))
        (is (= 3.0      (read-cell (select-cell "B2" worksheet))))
        (is (= 5.0      (read-cell (select-cell "B3" worksheet))))))))

(deftest select-cell-overwrite-formula-read-updated-formula-test
  (let [file (config :simple)
        loaded (load-workbook file)
        worksheet (first (sheet-seq loaded))]
    (testing "selecting-cell"
      (is (= 2.0      (read-cell (select-cell "B2" worksheet))))
      (testing "updating cell-value"
        (set-cell! (select-cell "B2" worksheet) 4.0)
        (is (= 1.0      (read-cell (select-cell "A2" worksheet))))
        (is (= 4.0      (read-cell (select-cell "B2" worksheet))))
        (is (= 5.0      (read-cell (select-cell "B3" worksheet))))))))<|MERGE_RESOLUTION|>--- conflicted
+++ resolved
@@ -4,28 +4,19 @@
   (:require [cemerick.pomegranate :as pomegranate]
            [clojure.java.io :as io])
   (:import (org.apache.poi.ss.usermodel Workbook Sheet Cell Row CellStyle IndexedColors Font CellValue)
-<<<<<<< HEAD
-	   (org.apache.poi.xssf.usermodel XSSFWorkbook)
-	   (java.util Date)))
-
-(def config {:datatypes-file "test/dk/ative/docjure/testdata/datatypes.xlsx"
-	     :formulae-file "test/dk/ative/docjure/testdata/formulae.xlsx"
-       :blanks-file "test/dk/ative/docjure/testdata/blanks.xlsx"})
-(def datatypes-map {:A :text, :B :integer, :C :decimal, :D :date, :E :time, :F :date-time, :G :percentage, :H :fraction, :I :scientific})
-=======
            (org.apache.poi.xssf.usermodel XSSFWorkbook XSSFFont)
            (java.util Date)
            (java.io FileInputStream)))
 
 (def config {:datatypes-file  "test/dk/ative/docjure/testdata/datatypes.xlsx"
              :formulae-file   "test/dk/ative/docjure/testdata/formulae.xlsx"
+             :blanks-file "test/dk/ative/docjure/testdata/blanks.xlsx"
              :1900-based-file "test/dk/ative/docjure/testdata/1900-based-dates.xlsx"
              :1904-based-file "test/dk/ative/docjure/testdata/1904-based-dates.xlsx"
              :simple "test/dk/ative/docjure/testdata/simple.xlsx"
              :save-workbook-location "test/dk/ative/docjure/testdata/saved.xlsx"})
 
 (def datatypes-map {:A :text, :B :integer, :C :decimal, :D :date, :E :time, :F :date-time, :G :percentage, :H :fraction, :I :scientific, :J :date-formulae})
->>>>>>> 56b91bc3
 (def formulae-map {:A :formula, :B :expected})
 
 (deftest add-sheet!-test
@@ -92,7 +83,7 @@
               (.getCell (first sheet-1-rows) 1) (second (first sheet-1-data))
               (.getCell (second sheet-1-rows) 0) (first (second sheet-1-data))
               (.getCell (second sheet-1-rows) 1) (second (second sheet-1-data))
-              
+
               (.getCell (first sheet-2-rows) 0) (ffirst sheet-2-data)
               (.getCell (first sheet-2-rows) 1) (second (first sheet-2-data))
               (.getCell (second sheet-2-rows) 0) (first (second sheet-2-data))
