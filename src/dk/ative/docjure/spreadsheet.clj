--- conflicted
+++ resolved
@@ -4,13 +4,8 @@
     (java.util Date Calendar)
     (org.apache.poi.xssf.usermodel XSSFWorkbook)
     (org.apache.poi.ss.usermodel Workbook Sheet Cell Row WorkbookFactory DateUtil
-<<<<<<< HEAD
-				 IndexedColors CellStyle Font)
+				 IndexedColors CellStyle Font CellValue)
     (org.apache.poi.ss.util CellReference AreaReference)))
-=======
-				 IndexedColors CellStyle Font CellValue)
-    (org.apache.poi.ss.util CellReference)))
->>>>>>> ebb5e571
 
 (defmacro assert-type [value expected-type]
   `(when-not (isa? (class ~value) ~expected-type)
@@ -329,4 +324,4 @@
 (defn add-name! [#^Workbook workbook n string-ref]
   (let [the-name (.createName workbook)]
     (.setNameName the-name (name n))
-    (.setRefersToFormula the-name string-ref)))
+    (.setRefersToFormula the-name string-ref)))